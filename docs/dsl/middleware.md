--- conflicted
+++ resolved
@@ -329,16 +329,11 @@
 ```scala mdoc:passthrough
 import utils._
 
-<<<<<<< HEAD
 printSource("zio-http-example/src/main/scala/example/StaticFiles.scala")
 ```
-=======
-### A few "Out of the box" middlewares
-- [Basic Auth](https://zio.github.io/zio-http/docs/v1.x/examples/advanced-examples/middleware_basic_auth) 
-- [CORS](https://zio.github.io/zio-http/docs/v1.x/examples/advanced-examples/middleware_cors)
-- [CSRF](https://zio.github.io/zio-http/docs/v1.x/examples/advanced-examples/middleware_csrf)
-
-## Handler Aspects
+   
+
+## Handler Aspects and Contextual Output
 
 Ordinary Middlewares are intended to bracket a request's execution by intercepting the request, possibly modifying it or short-circuiting its execution, and then performing some post-processing on the response.
 However, we sometimes want to gather some contextual information about a request and pass it alongside to the request's handler.
@@ -379,5 +374,4 @@
 
 Note the asymmetry in the type parameters of these two handlers:
 in the incoming case, the handler emits a `Response` on the error-channel whenever the service cannot produce a `Session`, effectively short-circuiting the processing of this request.
-The outgoing handler, by contrast, has `Nothing` as its `Err` type, meaning that it **cannot** fail and must always produce a `Response` on the success channel.
->>>>>>> 020a5e56
+The outgoing handler, by contrast, has `Nothing` as its `Err` type, meaning that it **cannot** fail and must always produce a `Response` on the success channel.