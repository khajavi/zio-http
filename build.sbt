import BuildHelper.*
import Dependencies.{scalafmt, *}

import scala.concurrent.duration.*

val releaseDrafterVersion = "5"

// Setting default log level to INFO
val _ = sys.props += ("ZIOHttpLogLevel" -> Debug.ZIOHttpLogLevel)

// CI Configuration
ThisBuild / githubWorkflowJavaVersions := Seq(
  JavaSpec.graalvm(Graalvm.Distribution("graalvm"), "17"),
  JavaSpec.temurin("8"),
)
ThisBuild / githubWorkflowPREventTypes := Seq(
  PREventType.Opened,
  PREventType.Synchronize,
  PREventType.Reopened,
  PREventType.Edited,
  PREventType.Labeled,
)
ThisBuild / githubWorkflowAddedJobs    :=
  Seq(
    WorkflowJob(
      id = "update_release_draft",
      name = "Release Drafter",
      steps = List(WorkflowStep.Use(UseRef.Public("release-drafter", "release-drafter", s"v${releaseDrafterVersion}"))),
      cond = Option("${{ github.base_ref == 'main' }}"),
    ),
  ) ++ ScoverageWorkFlow(50, 60) ++ JmhBenchmarkWorkflow(1) // ++ BenchmarkWorkFlow()

ThisBuild / githubWorkflowTargetTags ++= Seq("v*")
ThisBuild / githubWorkflowPublishTargetBranches += RefPredicate.StartsWith(Ref.Tag("v"))
ThisBuild / githubWorkflowPublish       :=
  Seq(
    WorkflowStep.Sbt(
      List("ci-release"),
      name = Some("Release"),
      env = Map(
        "PGP_PASSPHRASE"      -> "${{ secrets.PGP_PASSPHRASE }}",
        "PGP_SECRET"          -> "${{ secrets.PGP_SECRET }}",
        "SONATYPE_PASSWORD"   -> "${{ secrets.SONATYPE_PASSWORD }}",
        "SONATYPE_USERNAME"   -> "${{ secrets.SONATYPE_USERNAME }}",
        "CI_SONATYPE_RELEASE" -> "${{ secrets.CI_SONATYPE_RELEASE }}",
      ),
    ),
    WorkflowStep.Sbt(
      List("ci-release"),
      name = Some("Release Shaded"),
      env = Map(
        Shading.env.PUBLISH_SHADED -> "true",
        "PGP_PASSPHRASE"           -> "${{ secrets.PGP_PASSPHRASE }}",
        "PGP_SECRET"               -> "${{ secrets.PGP_SECRET }}",
        "SONATYPE_PASSWORD"        -> "${{ secrets.SONATYPE_PASSWORD }}",
        "SONATYPE_USERNAME"        -> "${{ secrets.SONATYPE_USERNAME }}",
        "CI_SONATYPE_RELEASE"      -> "${{ secrets.CI_SONATYPE_RELEASE }}",
      ),
    ),
  )
//scala fix isn't available for scala 3 so ensure we only run the fmt check
//using the latest scala 2.13
ThisBuild / githubWorkflowBuildPreamble := Seq(
  WorkflowStep.Run(
    name = Some("Check formatting"),
    commands = List(s"sbt ++${Scala213} fmtCheck"),
    cond = Some(s"matrix.scala == '${Scala213}'"),
  ),
)

ThisBuild / githubWorkflowBuildPostamble :=
  WorkflowJob(
    "checkDocGeneration",
    "Check doc generation",
    List(
      WorkflowStep.Run(
        commands = List(s"sbt ++${Scala213} doc"),
        name = Some("Check doc generation"),
        cond = Some("${{ github.event_name == 'pull_request' }}"),
      ),
    ),
    scalas = List(Scala213),
  ).steps ++
    WorkflowJob(
      id = "zio-http-shaded-tests",
      name = "Test shaded version of zio-http",
      steps = List(
        WorkflowStep.Sbt(
          name = Some("zio-http-shaded Tests"),
          commands = List("zioHttpShadedTests/test"),
          cond = Some(s"matrix.scala == '$Scala213'"),
          env = Map(Shading.env.PUBLISH_SHADED -> "true"),
        ),
      ),
    ).steps

inThisBuild(
  List(
    organization := "dev.zio",
    homepage     := Some(url("https://zio.dev/zio-http/")),
    licenses     := List("Apache-2.0" -> url("http://www.apache.org/licenses/LICENSE-2.0")),
  ),
)

ThisBuild / githubWorkflowBuildTimeout := Some(60.minutes)

lazy val aggregatedProjects: Seq[ProjectReference] =
  if (Shading.shadingEnabled) {
    Seq(
      zioHttpJVM,
      zioHttpJS,
      zioHttpTestkit,
    )
  } else {
    Seq(
      zioHttpJVM,
      zioHttpJS,
      zioHttpBenchmarks,
      zioHttpCli,
      zioHttpGen,
      zioHttpHtmx,
      zioHttpExample,
      zioHttpTestkit,
      docs,
    )
  }

lazy val root = (project in file("."))
  .settings(stdSettings("zio-http-root"))
  .settings(publishSetting(false))
  .aggregate(aggregatedProjects: _*)

lazy val zioHttp = crossProject(JSPlatform, JVMPlatform)
  .in(file("zio-http"))
  .enablePlugins(Shading.plugins(): _*)
  .settings(stdSettings("zio-http"))
  .settings(publishSetting(true))
  .settings(settingsWithHeaderLicense)
  .settings(meta)
  .settings(crossProjectSettings)
  .settings(Shading.shadingSettings())
  .settings(
    libraryDependencies ++= {
      CrossVersion.partialVersion(scalaVersion.value) match {
        case Some((2, _)) =>
          Seq("org.scala-lang" % "scala-reflect" % scalaVersion.value)
        case _            => Seq.empty
      }
    },
  )
  .jvmSettings(
    testFrameworks += new TestFramework("zio.test.sbt.ZTestFramework"),
    libraryDependencies ++= Seq(
      `zio`,
      `zio-streams`,
      `zio-schema`,
      `zio-schema-json`,
      `zio-schema-protobuf`,
      `zio-test`,
      `zio-test-sbt`,
    ),
    libraryDependencies ++= {
      CrossVersion.partialVersion(scalaVersion.value) match {
        case Some((2, n)) if n <= 12 =>
          Seq(`scala-compact-collection`)
        case _                       => Seq.empty
      }
    },
    libraryDependencies ++= netty ++ Seq(`netty-incubator`),
  )
  .jsSettings(
    ThisProject / fork := false,
    testFrameworks     := Seq(new TestFramework("zio.test.sbt.ZTestFramework")),
    libraryDependencies ++= Seq(
      "io.github.cquiroz" %%% "scala-java-time"      % "2.5.0",
      "io.github.cquiroz" %%% "scala-java-time-tzdb" % "2.5.0",
      "org.scala-js"      %%% "scalajs-dom"          % "2.8.0",
      "dev.zio"           %%% "zio-test"             % ZioVersion % "test",
      "dev.zio"           %%% "zio-test-sbt"         % ZioVersion % "test",
      "dev.zio"           %%% "zio"                  % ZioVersion,
      "dev.zio"           %%% "zio-streams"          % ZioVersion,
      "dev.zio"           %%% "zio-schema"           % ZioSchemaVersion,
      "dev.zio"           %%% "zio-schema-json"      % ZioSchemaVersion,
      "dev.zio"           %%% "zio-schema-protobuf"  % ZioSchemaVersion,
    ),
  )

lazy val zioHttpJS = zioHttp.js
  .settings(scalaJSUseMainModuleInitializer := true)

lazy val zioHttpJVM = zioHttp.jvm

/**
 * Special subproject to sanity test the shaded version of zio-http. Run using
 * `sbt -Dpublish.shaded zioHttpShadedTests/test`. This will trigger
 * `publishLocal` on zio-http and then run tests using the shaded artifact as a
 * dependency, instead of zio-http classes.
 */
lazy val zioHttpShadedTests = if (Shading.shadingEnabled) {
  (project in file("zio-http-shaded-tests"))
    .settings(stdSettings("zio-http-shaded-tests"))
    .settings(
      Compile / sources        := Nil,
      Test / sources           := (
        baseDirectory.value / ".." / "zio-http" / "src" / "test" / "scala" ** "*.scala" ---
          // Exclude tests of netty specific internal stuff
          baseDirectory.value / ".." / "zio-http" / "src" / "test" / "scala" ** "netty" ** "*.scala"
      ).get,
      Test / scalaSource       := (baseDirectory.value / ".." / "zio-http" / "src" / "test" / "scala"),
      Test / resourceDirectory := (baseDirectory.value / ".." / "zio-http" / "src" / "test" / "resources"),
      testFrameworks += new TestFramework("zio.test.sbt.ZTestFramework"),
      libraryDependencies ++= Seq(
        `zio-test-sbt`,
        `zio-test`,
        "dev.zio" %% "zio-http-shaded" % version.value,
      ),
    )
    .settings(publishSetting(false))
    .settings(Test / test := (Test / test).dependsOn(zioHttpJVM / publishLocal).value)
} else {
  (project in file(".")).settings(
    Compile / sources := Nil,
    Test / sources    := Nil,
    name              := "noop",
    publish / skip    := true,
  )
}

lazy val zioHttpBenchmarks = (project in file("zio-http-benchmarks"))
  .enablePlugins(JmhPlugin)
  .settings(stdSettings("zio-http-benchmarks"))
  .settings(publishSetting(false))
  .settings(
    libraryDependencies ++= Seq(
//      "com.softwaremill.sttp.tapir" %% "tapir-akka-http-server" % "1.1.0",
      "com.softwaremill.sttp.tapir"   %% "tapir-http4s-server" % "1.5.1",
      "com.softwaremill.sttp.tapir"   %% "tapir-json-circe"    % "1.5.1",
      "com.softwaremill.sttp.client3" %% "core"                % "3.9.1",
//      "dev.zio"                     %% "zio-interop-cats"    % "3.3.0",
      "org.slf4j"                      % "slf4j-api"           % "2.0.12",
      "org.slf4j"                      % "slf4j-simple"        % "2.0.12",
    ),
  )
  .dependsOn(zioHttpJVM)

lazy val zioHttpCli = (project in file("zio-http-cli"))
  .settings(stdSettings("zio-http-cli"))
  .settings(
    libraryDependencies ++= Seq(`zio-cli`),
    testFrameworks += new TestFramework("zio.test.sbt.ZTestFramework"),
    libraryDependencies ++= Seq(
      `zio-test`,
      `zio-test-sbt`,
    ),
  )
  .dependsOn(zioHttpJVM)
  .dependsOn(zioHttpTestkit % Test)

lazy val zioHttpHtmx = (project in file("zio-http-htmx"))
  .settings(
    stdSettings("zio-http-htmx"),
    publishSetting(true),
  )
  .dependsOn(zioHttpJVM)

lazy val zioHttpExample = (project in file("zio-http-example"))
  .settings(stdSettings("zio-http-example"))
  .settings(publishSetting(false))
  .settings(runSettings(Debug.Main))
  .settings(libraryDependencies ++= Seq(`jwt-core`))
<<<<<<< HEAD
  .dependsOn(zioHttpJVM, zioHttpCli, zioHttpGen)
=======
  .settings(
    libraryDependencies += "dev.zio" %% "zio-config"          % "4.0.1",
    libraryDependencies += "dev.zio" %% "zio-config-typesafe" % "4.0.1",
  )
  .dependsOn(zioHttpJVM, zioHttpCli)
>>>>>>> 020a5e56

lazy val zioHttpGen = (project in file("zio-http-gen"))
  .settings(stdSettings("zio-http-gen"))
  .settings(publishSetting(true))
  .settings(
    libraryDependencies ++= Seq(
      `zio`,
      `zio-test`,
      `zio-test-sbt`,
      scalafmt.cross(CrossVersion.for3Use2_13),
    ),
  )
  .dependsOn(zioHttpJVM)

lazy val zioHttpTestkit = (project in file("zio-http-testkit"))
  .enablePlugins(Shading.plugins(): _*)
  .settings(stdSettings("zio-http-testkit"))
  .settings(publishSetting(true))
  .settings(Shading.shadingSettings())
  .settings(
    testFrameworks += new TestFramework("zio.test.sbt.ZTestFramework"),
    libraryDependencies ++= netty ++ Seq(
      `zio`,
      `zio-test`,
      `zio-test-sbt`,
    ),
  )
  .dependsOn(zioHttpJVM)

lazy val docs = project
  .in(file("zio-http-docs"))
  .settings(stdSettings("zio-http-docs"))
  .settings(
    fork := false,
    moduleName                                 := "zio-http-docs",
    scalacOptions -= "-Yno-imports",
    scalacOptions -= "-Xfatal-warnings",
    projectName                                := "ZIO Http",
    mainModuleName                             := (zioHttpJVM / moduleName).value,
    projectStage                               := ProjectStage.Development,
    ScalaUnidoc / unidoc / unidocProjectFilter := inProjects(zioHttpJVM),
    ciWorkflowName                             := "Continuous Integration",
    libraryDependencies ++= Seq(
      `jwt-core`,
      "dev.zio" %% "zio-test"   % ZioVersion,
      "dev.zio" %% "zio-config" % "4.0.1",
    ),
    publish / skip                             := true,
  )
  .dependsOn(zioHttpJVM)
  .enablePlugins(WebsitePlugin)<|MERGE_RESOLUTION|>--- conflicted
+++ resolved
@@ -268,15 +268,11 @@
   .settings(publishSetting(false))
   .settings(runSettings(Debug.Main))
   .settings(libraryDependencies ++= Seq(`jwt-core`))
-<<<<<<< HEAD
-  .dependsOn(zioHttpJVM, zioHttpCli, zioHttpGen)
-=======
   .settings(
     libraryDependencies += "dev.zio" %% "zio-config"          % "4.0.1",
     libraryDependencies += "dev.zio" %% "zio-config-typesafe" % "4.0.1",
   )
-  .dependsOn(zioHttpJVM, zioHttpCli)
->>>>>>> 020a5e56
+  .dependsOn(zioHttpJVM, zioHttpCli, zioHttpGen)
 
 lazy val zioHttpGen = (project in file("zio-http-gen"))
   .settings(stdSettings("zio-http-gen"))
