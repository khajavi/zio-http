import BuildHelper.*
import Dependencies.{scalafmt, *}

import scala.concurrent.duration.*

val releaseDrafterVersion = "5"

// Setting default log level to INFO
val _ = sys.props += ("ZIOHttpLogLevel" -> Debug.ZIOHttpLogLevel)

// CI Configuration
ThisBuild / githubWorkflowJavaVersions := Seq(
  JavaSpec.graalvm(Graalvm.Distribution("graalvm"), "17"),
  JavaSpec.temurin("8"),
)
ThisBuild / githubWorkflowPREventTypes := Seq(
  PREventType.Opened,
  PREventType.Synchronize,
  PREventType.Reopened,
  PREventType.Edited,
  PREventType.Labeled,
)
ThisBuild / githubWorkflowAddedJobs    :=
  Seq(
    WorkflowJob(
      id = "update_release_draft",
      name = "Release Drafter",
      steps = List(WorkflowStep.Use(UseRef.Public("release-drafter", "release-drafter", s"v${releaseDrafterVersion}"))),
      cond = Option("${{ github.base_ref == 'main' }}"),
    ),
  ) ++ ScoverageWorkFlow(50, 60) ++ JmhBenchmarkWorkflow(1) // ++ BenchmarkWorkFlow()

ThisBuild / githubWorkflowTargetTags ++= Seq("v*")
ThisBuild / githubWorkflowPublishTargetBranches += RefPredicate.StartsWith(Ref.Tag("v"))
ThisBuild / githubWorkflowPublish       :=
  Seq(
    WorkflowStep.Sbt(
      List("ci-release"),
      name = Some("Release"),
      env = Map(
        "PGP_PASSPHRASE"      -> "${{ secrets.PGP_PASSPHRASE }}",
        "PGP_SECRET"          -> "${{ secrets.PGP_SECRET }}",
        "SONATYPE_PASSWORD"   -> "${{ secrets.SONATYPE_PASSWORD }}",
        "SONATYPE_USERNAME"   -> "${{ secrets.SONATYPE_USERNAME }}",
        "CI_SONATYPE_RELEASE" -> "${{ secrets.CI_SONATYPE_RELEASE }}",
      ),
    ),
    WorkflowStep.Sbt(
      List("ci-release"),
      name = Some("Release Shaded"),
      env = Map(
        Shading.env.PUBLISH_SHADED -> "true",
        "PGP_PASSPHRASE"           -> "${{ secrets.PGP_PASSPHRASE }}",
        "PGP_SECRET"               -> "${{ secrets.PGP_SECRET }}",
        "SONATYPE_PASSWORD"        -> "${{ secrets.SONATYPE_PASSWORD }}",
        "SONATYPE_USERNAME"        -> "${{ secrets.SONATYPE_USERNAME }}",
        "CI_SONATYPE_RELEASE"      -> "${{ secrets.CI_SONATYPE_RELEASE }}",
      ),
    ),
  )
//scala fix isn't available for scala 3 so ensure we only run the fmt check
//using the latest scala 2.13
ThisBuild / githubWorkflowBuildPreamble := Seq(
  WorkflowStep.Run(
    name = Some("Check formatting"),
    commands = List(s"sbt ++${Scala213} fmtCheck"),
    cond = Some(s"matrix.scala == '${Scala213}'"),
  ),
)

ThisBuild / githubWorkflowBuildPostamble :=
  WorkflowJob(
    "checkDocGeneration",
    "Check doc generation",
    List(
      WorkflowStep.Run(
        commands = List(s"sbt ++${Scala213} doc"),
        name = Some("Check doc generation"),
        cond = Some("${{ github.event_name == 'pull_request' }}"),
      ),
    ),
    scalas = List(Scala213),
  ).steps ++
    WorkflowJob(
      id = "zio-http-shaded-tests",
      name = "Test shaded version of zio-http",
      steps = List(
        WorkflowStep.Sbt(
          name = Some("zio-http-shaded Tests"),
          commands = List("zioHttpShadedTests/test"),
          cond = Some(s"matrix.scala == '$Scala213'"),
          env = Map(Shading.env.PUBLISH_SHADED -> "true"),
        ),
      ),
    ).steps

inThisBuild(
  List(
    organization := "dev.zio",
    homepage     := Some(url("https://zio.dev/zio-http/")),
    licenses     := List("Apache-2.0" -> url("http://www.apache.org/licenses/LICENSE-2.0")),
  ),
)

ThisBuild / githubWorkflowBuildTimeout := Some(60.minutes)

lazy val aggregatedProjects: Seq[ProjectReference] =
  if (Shading.shadingEnabled) {
    Seq(
      zioHttpJVM,
      zioHttpJS,
      zioHttpTestkit,
    )
  } else {
    Seq(
      zioHttpJVM,
      zioHttpJS,
      zioHttpBenchmarks,
      zioHttpCli,
      zioHttpGen,
      zioHttpHtmx,
      zioHttpExample,
      zioHttpTestkit,
      docs,
    )
  }

lazy val root = (project in file("."))
  .settings(stdSettings("zio-http-root"))
  .settings(publishSetting(false))
  .aggregate(aggregatedProjects: _*)

lazy val zioHttp = crossProject(JSPlatform, JVMPlatform)
  .in(file("zio-http"))
  .enablePlugins(Shading.plugins(): _*)
  .settings(stdSettings("zio-http"))
  .settings(publishSetting(true))
  .settings(settingsWithHeaderLicense)
  .settings(meta)
  .settings(crossProjectSettings)
  .settings(Shading.shadingSettings())
  .settings(
    libraryDependencies ++= {
      CrossVersion.partialVersion(scalaVersion.value) match {
        case Some((2, _)) =>
          Seq("org.scala-lang" % "scala-reflect" % scalaVersion.value)
        case _            => Seq.empty
      }
    },
  )
  .jvmSettings(
    testFrameworks += new TestFramework("zio.test.sbt.ZTestFramework"),
    libraryDependencies ++= Seq(
      `zio`,
      `zio-streams`,
      `zio-schema`,
      `zio-schema-json`,
      `zio-schema-protobuf`,
      `zio-test`,
      `zio-test-sbt`,
    ),
    libraryDependencies ++= {
      CrossVersion.partialVersion(scalaVersion.value) match {
        case Some((2, n)) if n <= 12 =>
          Seq(`scala-compact-collection`)
        case _                       => Seq.empty
      }
    },
    libraryDependencies ++= netty ++ Seq(`netty-incubator`),
  )
  .jsSettings(
    ThisProject / fork := false,
    testFrameworks     := Seq(new TestFramework("zio.test.sbt.ZTestFramework")),
    libraryDependencies ++= Seq(
      "io.github.cquiroz" %%% "scala-java-time"      % "2.5.0",
      "io.github.cquiroz" %%% "scala-java-time-tzdb" % "2.5.0",
      "org.scala-js"      %%% "scalajs-dom"          % "2.8.0",
      "dev.zio"           %%% "zio-test"             % ZioVersion % "test",
      "dev.zio"           %%% "zio-test-sbt"         % ZioVersion % "test",
      "dev.zio"           %%% "zio"                  % ZioVersion,
      "dev.zio"           %%% "zio-streams"          % ZioVersion,
      "dev.zio"           %%% "zio-schema"           % ZioSchemaVersion,
      "dev.zio"           %%% "zio-schema-json"      % ZioSchemaVersion,
      "dev.zio"           %%% "zio-schema-protobuf"  % ZioSchemaVersion,
    ),
  )

lazy val zioHttpJS = zioHttp.js
  .settings(scalaJSUseMainModuleInitializer := true)

lazy val zioHttpJVM = zioHttp.jvm

/**
 * Special subproject to sanity test the shaded version of zio-http. Run using
 * `sbt -Dpublish.shaded zioHttpShadedTests/test`. This will trigger
 * `publishLocal` on zio-http and then run tests using the shaded artifact as a
 * dependency, instead of zio-http classes.
 */
lazy val zioHttpShadedTests = if (Shading.shadingEnabled) {
  (project in file("zio-http-shaded-tests"))
    .settings(stdSettings("zio-http-shaded-tests"))
    .settings(
      Compile / sources        := Nil,
      Test / sources           := (
        baseDirectory.value / ".." / "zio-http" / "src" / "test" / "scala" ** "*.scala" ---
          // Exclude tests of netty specific internal stuff
          baseDirectory.value / ".." / "zio-http" / "src" / "test" / "scala" ** "netty" ** "*.scala"
      ).get,
      Test / scalaSource       := (baseDirectory.value / ".." / "zio-http" / "src" / "test" / "scala"),
      Test / resourceDirectory := (baseDirectory.value / ".." / "zio-http" / "src" / "test" / "resources"),
      testFrameworks += new TestFramework("zio.test.sbt.ZTestFramework"),
      libraryDependencies ++= Seq(
        `zio-test-sbt`,
        `zio-test`,
        "dev.zio" %% "zio-http-shaded" % version.value,
      ),
    )
    .settings(publishSetting(false))
    .settings(Test / test := (Test / test).dependsOn(zioHttpJVM / publishLocal).value)
} else {
  (project in file(".")).settings(
    Compile / sources := Nil,
    Test / sources    := Nil,
    name              := "noop",
    publish / skip    := true,
  )
}

lazy val zioHttpBenchmarks = (project in file("zio-http-benchmarks"))
  .enablePlugins(JmhPlugin)
  .settings(stdSettings("zio-http-benchmarks"))
  .settings(publishSetting(false))
  .settings(
    libraryDependencies ++= Seq(
//      "com.softwaremill.sttp.tapir" %% "tapir-akka-http-server" % "1.1.0",
      "com.softwaremill.sttp.tapir"   %% "tapir-http4s-server" % "1.5.1",
      "com.softwaremill.sttp.tapir"   %% "tapir-json-circe"    % "1.5.1",
      "com.softwaremill.sttp.client3" %% "core"                % "3.9.1",
//      "dev.zio"                     %% "zio-interop-cats"    % "3.3.0",
      "org.slf4j"                      % "slf4j-api"           % "2.0.12",
      "org.slf4j"                      % "slf4j-simple"        % "2.0.12",
    ),
  )
  .dependsOn(zioHttpJVM)

lazy val zioHttpCli = (project in file("zio-http-cli"))
  .settings(stdSettings("zio-http-cli"))
  .settings(
    libraryDependencies ++= Seq(`zio-cli`),
    testFrameworks += new TestFramework("zio.test.sbt.ZTestFramework"),
    libraryDependencies ++= Seq(
      `zio-test`,
      `zio-test-sbt`,
    ),
  )
  .dependsOn(zioHttpJVM)
  .dependsOn(zioHttpTestkit % Test)

lazy val zioHttpHtmx = (project in file("zio-http-htmx"))
  .settings(
    stdSettings("zio-http-htmx"),
    publishSetting(true),
  )
  .dependsOn(zioHttpJVM)

lazy val zioHttpExample = (project in file("zio-http-example"))
  .settings(stdSettings("zio-http-example"))
  .settings(publishSetting(false))
  .settings(runSettings(Debug.Main))
  .settings(libraryDependencies ++= Seq(`jwt-core`))
  .settings(
<<<<<<< HEAD
libraryDependencies ++= Seq(
  "dev.zio" %% "zio-metrics-connectors"            % "2.3.1",
  "dev.zio" %% "zio-metrics-connectors-prometheus" % "2.3.1"
)
=======
    libraryDependencies += "dev.zio" %% "zio-config"          % "4.0.1",
    libraryDependencies += "dev.zio" %% "zio-config-typesafe" % "4.0.1",
>>>>>>> 020a5e56
  )
  .dependsOn(zioHttpJVM, zioHttpCli)

lazy val zioHttpGen = (project in file("zio-http-gen"))
  .settings(stdSettings("zio-http-gen"))
  .settings(publishSetting(true))
  .settings(
    libraryDependencies ++= Seq(
      `zio`,
      `zio-test`,
      `zio-test-sbt`,
      scalafmt.cross(CrossVersion.for3Use2_13),
    ),
  )
  .dependsOn(zioHttpJVM)

lazy val zioHttpTestkit = (project in file("zio-http-testkit"))
  .enablePlugins(Shading.plugins(): _*)
  .settings(stdSettings("zio-http-testkit"))
  .settings(publishSetting(true))
  .settings(Shading.shadingSettings())
  .settings(
    testFrameworks += new TestFramework("zio.test.sbt.ZTestFramework"),
    libraryDependencies ++= netty ++ Seq(
      `zio`,
      `zio-test`,
      `zio-test-sbt`,
    ),
  )
  .dependsOn(zioHttpJVM)

lazy val docs = project
  .in(file("zio-http-docs"))
  .settings(stdSettings("zio-http-docs"))
  .settings(
    fork                                       := false,
    moduleName                                 := "zio-http-docs",
    scalacOptions -= "-Yno-imports",
    scalacOptions -= "-Xfatal-warnings",
    projectName                                := "ZIO Http",
    mainModuleName                             := (zioHttpJVM / moduleName).value,
    projectStage                               := ProjectStage.Development,
    ScalaUnidoc / unidoc / unidocProjectFilter := inProjects(zioHttpJVM),
    ciWorkflowName                             := "Continuous Integration",
    libraryDependencies ++= Seq(
      `jwt-core`,
      "dev.zio" %% "zio-test"   % ZioVersion,
      "dev.zio" %% "zio-config" % "4.0.1",
    ),
    publish / skip                             := true,
  )
  .dependsOn(zioHttpJVM)
  .enablePlugins(WebsitePlugin)<|MERGE_RESOLUTION|>--- conflicted
+++ resolved
@@ -269,15 +269,12 @@
   .settings(runSettings(Debug.Main))
   .settings(libraryDependencies ++= Seq(`jwt-core`))
   .settings(
-<<<<<<< HEAD
 libraryDependencies ++= Seq(
+  "dev.zio" %% "zio-config" % "4.0.1",
+  "dev.zio" %% "zio-config-typesafe" % "4.0.1",
   "dev.zio" %% "zio-metrics-connectors"            % "2.3.1",
   "dev.zio" %% "zio-metrics-connectors-prometheus" % "2.3.1"
 )
-=======
-    libraryDependencies += "dev.zio" %% "zio-config"          % "4.0.1",
-    libraryDependencies += "dev.zio" %% "zio-config-typesafe" % "4.0.1",
->>>>>>> 020a5e56
   )
   .dependsOn(zioHttpJVM, zioHttpCli)
 
