import BuildHelper.*
import Dependencies.{scalafmt, *}

import scala.concurrent.duration.*

val releaseDrafterVersion = "5"

// Setting default log level to INFO
val _ = sys.props += ("ZIOHttpLogLevel" -> Debug.ZIOHttpLogLevel)

// CI Configuration
ThisBuild / githubWorkflowJavaVersions := Seq(
  JavaSpec.graalvm(Graalvm.Distribution("graalvm"), "17"),
  JavaSpec.temurin("8"),
)
ThisBuild / githubWorkflowPREventTypes := Seq(
  PREventType.Opened,
  PREventType.Synchronize,
  PREventType.Reopened,
  PREventType.Edited,
  PREventType.Labeled,
)
ThisBuild / githubWorkflowAddedJobs    :=
  Seq(
    WorkflowJob(
      id = "update_release_draft",
      name = "Release Drafter",
      steps = List(WorkflowStep.Use(UseRef.Public("release-drafter", "release-drafter", s"v${releaseDrafterVersion}"))),
      cond = Option("${{ github.base_ref == 'main' }}"),
    ),
  ) ++ ScoverageWorkFlow(50, 60) ++ JmhBenchmarkWorkflow(1) // ++ BenchmarkWorkFlow()

ThisBuild / githubWorkflowTargetTags ++= Seq("v*")
ThisBuild / githubWorkflowPublishTargetBranches += RefPredicate.StartsWith(Ref.Tag("v"))
ThisBuild / githubWorkflowPublish       :=
  Seq(
    WorkflowStep.Sbt(
      List("ci-release"),
      name = Some("Release"),
      env = Map(
        "PGP_PASSPHRASE"      -> "${{ secrets.PGP_PASSPHRASE }}",
        "PGP_SECRET"          -> "${{ secrets.PGP_SECRET }}",
        "SONATYPE_PASSWORD"   -> "${{ secrets.SONATYPE_PASSWORD }}",
        "SONATYPE_USERNAME"   -> "${{ secrets.SONATYPE_USERNAME }}",
        "CI_SONATYPE_RELEASE" -> "${{ secrets.CI_SONATYPE_RELEASE }}",
      ),
    ),
    WorkflowStep.Sbt(
      List("ci-release"),
      name = Some("Release Shaded"),
      env = Map(
        Shading.env.PUBLISH_SHADED -> "true",
        "PGP_PASSPHRASE"           -> "${{ secrets.PGP_PASSPHRASE }}",
        "PGP_SECRET"               -> "${{ secrets.PGP_SECRET }}",
        "SONATYPE_PASSWORD"        -> "${{ secrets.SONATYPE_PASSWORD }}",
        "SONATYPE_USERNAME"        -> "${{ secrets.SONATYPE_USERNAME }}",
        "CI_SONATYPE_RELEASE"      -> "${{ secrets.CI_SONATYPE_RELEASE }}",
      ),
    ),
  )
//scala fix isn't available for scala 3 so ensure we only run the fmt check
//using the latest scala 2.13
ThisBuild / githubWorkflowBuildPreamble := Seq(
  WorkflowStep.Run(
    name = Some("Check formatting"),
    commands = List(s"sbt ++${Scala213} fmtCheck"),
    cond = Some(s"matrix.scala == '${Scala213}'"),
  ),
)

ThisBuild / githubWorkflowBuildPostamble :=
  WorkflowJob(
    "checkDocGeneration",
    "Check doc generation",
    List(
      WorkflowStep.Run(
        commands = List(s"sbt ++${Scala213} doc"),
        name = Some("Check doc generation"),
        cond = Some("${{ github.event_name == 'pull_request' }}"),
      ),
    ),
    scalas = List(Scala213),
  ).steps ++
    WorkflowJob(
      id = "zio-http-shaded-tests",
      name = "Test shaded version of zio-http",
      steps = List(
        WorkflowStep.Sbt(
          name = Some("zio-http-shaded Tests"),
          commands = List("zioHttpShadedTests/test"),
          cond = Some(s"matrix.scala == '$Scala213'"),
          env = Map(Shading.env.PUBLISH_SHADED -> "true"),
        ),
      ),
    ).steps

inThisBuild(
  List(
    organization := "dev.zio",
    homepage     := Some(url("https://zio.dev/zio-http/")),
    licenses     := List("Apache-2.0" -> url("http://www.apache.org/licenses/LICENSE-2.0")),
  ),
)

ThisBuild / githubWorkflowBuildTimeout := Some(60.minutes)

lazy val aggregatedProjects: Seq[ProjectReference] =
  if (Shading.shadingEnabled) {
    Seq(
      zioHttpJVM,
      zioHttpJS,
      zioHttpTestkit,
    )
  } else {
    Seq(
      zioHttpJVM,
      zioHttpJS,
      zioHttpBenchmarks,
      zioHttpCli,
      zioHttpGen,
      zioHttpHtmx,
      zioHttpExample,
      zioHttpTestkit,
      docs,
    )
  }

lazy val root = (project in file("."))
  .settings(stdSettings("zio-http-root"))
  .settings(publishSetting(false))
  .aggregate(aggregatedProjects: _*)

lazy val zioHttp = crossProject(JSPlatform, JVMPlatform)
  .in(file("zio-http"))
  .enablePlugins(Shading.plugins(): _*)
  .settings(stdSettings("zio-http"))
  .settings(publishSetting(true))
  .settings(settingsWithHeaderLicense)
  .settings(meta)
  .settings(crossProjectSettings)
  .settings(Shading.shadingSettings())
  .settings(
    libraryDependencies ++= {
      CrossVersion.partialVersion(scalaVersion.value) match {
        case Some((2, _)) =>
          Seq("org.scala-lang" % "scala-reflect" % scalaVersion.value)
        case _            => Seq.empty
      }
    },
  )
  .jvmSettings(
    testFrameworks += new TestFramework("zio.test.sbt.ZTestFramework"),
    libraryDependencies ++= Seq(
      `zio`,
      `zio-streams`,
      `zio-schema`,
      `zio-schema-json`,
      `zio-schema-protobuf`,
      `zio-test`,
      `zio-test-sbt`,
    ),
    libraryDependencies ++= {
      CrossVersion.partialVersion(scalaVersion.value) match {
        case Some((2, n)) if n <= 12 =>
          Seq(`scala-compact-collection`)
        case _                       => Seq.empty
      }
    },
    libraryDependencies ++= netty ++ Seq(`netty-incubator`),
  )
  .jsSettings(
    ThisProject / fork := false,
    testFrameworks     := Seq(new TestFramework("zio.test.sbt.ZTestFramework")),
    libraryDependencies ++= Seq(
      "io.github.cquiroz" %%% "scala-java-time"      % "2.5.0",
      "io.github.cquiroz" %%% "scala-java-time-tzdb" % "2.5.0",
      "org.scala-js"      %%% "scalajs-dom"          % "2.8.0",
      "dev.zio"           %%% "zio-test"             % ZioVersion % "test",
      "dev.zio"           %%% "zio-test-sbt"         % ZioVersion % "test",
      "dev.zio"           %%% "zio"                  % ZioVersion,
      "dev.zio"           %%% "zio-streams"          % ZioVersion,
      "dev.zio"           %%% "zio-schema"           % ZioSchemaVersion,
      "dev.zio"           %%% "zio-schema-json"      % ZioSchemaVersion,
      "dev.zio"           %%% "zio-schema-protobuf"  % ZioSchemaVersion,
    ),
  )

lazy val zioHttpJS = zioHttp.js
  .settings(scalaJSUseMainModuleInitializer := true)

lazy val zioHttpJVM = zioHttp.jvm

/**
 * Special subproject to sanity test the shaded version of zio-http. Run using
 * `sbt -Dpublish.shaded zioHttpShadedTests/test`. This will trigger
 * `publishLocal` on zio-http and then run tests using the shaded artifact as a
 * dependency, instead of zio-http classes.
 */
lazy val zioHttpShadedTests = if (Shading.shadingEnabled) {
  (project in file("zio-http-shaded-tests"))
    .settings(stdSettings("zio-http-shaded-tests"))
    .settings(
      Compile / sources        := Nil,
      Test / sources           := (
        baseDirectory.value / ".." / "zio-http" / "src" / "test" / "scala" ** "*.scala" ---
          // Exclude tests of netty specific internal stuff
          baseDirectory.value / ".." / "zio-http" / "src" / "test" / "scala" ** "netty" ** "*.scala"
      ).get,
      Test / scalaSource       := (baseDirectory.value / ".." / "zio-http" / "src" / "test" / "scala"),
      Test / resourceDirectory := (baseDirectory.value / ".." / "zio-http" / "src" / "test" / "resources"),
      testFrameworks += new TestFramework("zio.test.sbt.ZTestFramework"),
      libraryDependencies ++= Seq(
        `zio-test-sbt`,
        `zio-test`,
        "dev.zio" %% "zio-http-shaded" % version.value,
      ),
    )
    .settings(publishSetting(false))
    .settings(Test / test := (Test / test).dependsOn(zioHttpJVM / publishLocal).value)
} else {
  (project in file(".")).settings(
    Compile / sources := Nil,
    Test / sources    := Nil,
    name              := "noop",
    publish / skip    := true,
  )
}

lazy val zioHttpBenchmarks = (project in file("zio-http-benchmarks"))
  .enablePlugins(JmhPlugin)
  .settings(stdSettings("zio-http-benchmarks"))
  .settings(publishSetting(false))
  .settings(
    libraryDependencies ++= Seq(
//      "com.softwaremill.sttp.tapir" %% "tapir-akka-http-server" % "1.1.0",
      "com.softwaremill.sttp.tapir"   %% "tapir-http4s-server" % "1.5.1",
      "com.softwaremill.sttp.tapir"   %% "tapir-json-circe"    % "1.5.1",
      "com.softwaremill.sttp.client3" %% "core"                % "3.9.5",
//      "dev.zio"                     %% "zio-interop-cats"    % "3.3.0",
      "org.slf4j"                      % "slf4j-api"           % "2.0.13",
      "org.slf4j"                      % "slf4j-simple"        % "2.0.13",
    ),
  )
  .dependsOn(zioHttpJVM)

lazy val zioHttpCli = (project in file("zio-http-cli"))
  .settings(stdSettings("zio-http-cli"))
  .settings(
    libraryDependencies ++= Seq(`zio-cli`),
    testFrameworks += new TestFramework("zio.test.sbt.ZTestFramework"),
    libraryDependencies ++= Seq(
      `zio-test`,
      `zio-test-sbt`,
    ),
  )
  .dependsOn(zioHttpJVM)
  .dependsOn(zioHttpTestkit % Test)

lazy val zioHttpHtmx = (project in file("zio-http-htmx"))
  .settings(
    stdSettings("zio-http-htmx"),
    publishSetting(true),
  )
  .dependsOn(zioHttpJVM)

lazy val zioHttpExample = (project in file("zio-http-example"))
  .settings(stdSettings("zio-http-example"))
  .settings(publishSetting(false))
  .settings(runSettings(Debug.Main))
  .settings(libraryDependencies ++= Seq(`jwt-core`, `zio-schema-json`))
  .settings(
    libraryDependencies ++= Seq(
      "dev.zio" %% "zio-config"                        % ZioConfigVersion,
      "dev.zio" %% "zio-config-typesafe"               % ZioConfigVersion,
      "dev.zio" %% "zio-config-magnolia"               % ZioConfigVersion,
      "dev.zio" %% "zio-metrics-connectors"            % "2.3.1",
      "dev.zio" %% "zio-metrics-connectors-prometheus" % "2.3.1",
    ),
  )
  .dependsOn(zioHttpJVM, zioHttpCli, zioHttpGen)

lazy val zioHttpGen = (project in file("zio-http-gen"))
  .settings(stdSettings("zio-http-gen"))
  .settings(publishSetting(true))
  .settings(
    libraryDependencies ++= Seq(
      `zio`,
      `zio-test`,
      `zio-test-sbt`,
      scalafmt.cross(CrossVersion.for3Use2_13),
    ),
  )
  .dependsOn(zioHttpJVM)

lazy val zioHttpTestkit = (project in file("zio-http-testkit"))
  .enablePlugins(Shading.plugins(): _*)
  .settings(stdSettings("zio-http-testkit"))
  .settings(publishSetting(true))
  .settings(Shading.shadingSettings())
  .settings(
    testFrameworks += new TestFramework("zio.test.sbt.ZTestFramework"),
    libraryDependencies ++= netty ++ Seq(
      `zio`,
      `zio-test`,
      `zio-test-sbt`,
    ),
  )
  .dependsOn(zioHttpJVM)

lazy val docs = project
  .in(file("zio-http-docs"))
  .settings(stdSettings("zio-http-docs"))
  .settings(
    fork                                       := false,
    moduleName                                 := "zio-http-docs",
    scalacOptions -= "-Yno-imports",
    scalacOptions -= "-Xfatal-warnings",
    projectName                                := "ZIO Http",
    mainModuleName                             := (zioHttpJVM / moduleName).value,
    projectStage                               := ProjectStage.Development,
    ScalaUnidoc / unidoc / unidocProjectFilter := inProjects(zioHttpJVM),
    ciWorkflowName                             := "Continuous Integration",
    testFrameworks += new TestFramework("zio.test.sbt.ZTestFramework"),
    libraryDependencies ++= Seq(
      `jwt-core`,
      "dev.zio" %% "zio-test"   % ZioVersion,
      "dev.zio" %% "zio-config" % ZioConfigVersion,
      "dev.zio" %% "zio-config-magnolia" % ZioConfigVersion,
    ),
    publish / skip                             := true,
    mdocVariables ++= Map(
      "ZIO_SCHEMA_VERSION" -> ZioSchemaVersion,
<<<<<<< HEAD
      "ZIO_CONFIG_VERSION" -> ZioConfigVersion
=======
      "ZIO_VERSION" -> ZioVersion
>>>>>>> d283e073
    )
  )
  .dependsOn(zioHttpJVM)
  .enablePlugins(WebsitePlugin)
  .dependsOn(zioHttpTestkit)<|MERGE_RESOLUTION|>--- conflicted
+++ resolved
@@ -329,12 +329,9 @@
     ),
     publish / skip                             := true,
     mdocVariables ++= Map(
+      "ZIO_VERSION" -> ZioVersion,
       "ZIO_SCHEMA_VERSION" -> ZioSchemaVersion,
-<<<<<<< HEAD
-      "ZIO_CONFIG_VERSION" -> ZioConfigVersion
-=======
-      "ZIO_VERSION" -> ZioVersion
->>>>>>> d283e073
+      "ZIO_CONFIG_VERSION" -> ZioConfigVersion,
     )
   )
   .dependsOn(zioHttpJVM)
